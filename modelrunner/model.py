--- conflicted
+++ resolved
@@ -5,32 +5,15 @@
 """
 
 import argparse
-<<<<<<< HEAD
-<<<<<<< Upstream, based on main
-import importlib
-=======
-import importlib.util
->>>>>>> 60bd818 Added many tests and adjusted code
-import inspect
-import json
-import logging
-<<<<<<< Upstream, based on main
-import os
-=======
-import os.path
->>>>>>> 60bd818 Added many tests and adjusted code
-=======
 import importlib.util
 import inspect
 import json
 import logging
 import os.path
->>>>>>> 6d43aa57
 from abc import ABCMeta, abstractmethod
 from datetime import datetime
 from typing import TYPE_CHECKING, Any, Callable, Dict, Optional, Sequence, Type, Union
 
-<<<<<<< Upstream, based on main
 from .parameters import (
     DeprecatedParameter,
     HideParameter,
@@ -38,12 +21,6 @@
     Parameter,
     Parameterized,
 )
-<<<<<<< HEAD
-=======
-from .parameters import NoValue, Parameter, Parameterized
->>>>>>> effedef Use State classes in rest of package
-=======
->>>>>>> 6d43aa57
 from .state import ObjectState, StateBase
 
 if TYPE_CHECKING:
@@ -80,54 +57,28 @@
         """main method calculating the result"""
         pass
 
-<<<<<<< HEAD
-<<<<<<< Upstream, based on main
-    def get_result(self, state: Optional[StateBase] = None) -> "Result":
-=======
     def get_result(self, state: StateBase = None) -> "Result":
->>>>>>> effedef Use State classes in rest of package
         """get the result as a :class:`~model.Result` object
 
         Args:
-<<<<<<< Upstream, based on main
             state:
                 The result data. If omitted, the model is run to obtain results
 
         Returns:
             :class:`Result`: The result after the model is run
-=======
-            state: The result data. If omitted, the model is ran to obtain results
->>>>>>> effedef Use State classes in rest of package
-=======
-    def get_result(self, state: Optional[StateBase] = None) -> "Result":
-        """get the result as a :class:`~model.Result` object
-
-        Args:
-            state: The result data. If omitted, the model is ran to obtain results
->>>>>>> 6d43aa57
         """
         from .results import Result  # @Reimport
 
         if state is None:
             state_data = self()
             state = self.state_cls(state_data)
-<<<<<<< HEAD
-<<<<<<< Upstream, based on main
         elif isinstance(state, Result):
             return state
-=======
->>>>>>> effedef Use State classes in rest of package
-=======
->>>>>>> 6d43aa57
 
         info = {"time": datetime.now().strftime("%Y-%m-%d %H:%M:%S")}
         return Result(self, state, info=info)
 
-<<<<<<< Upstream, based on main
     def write_result(self, output: Optional[str] = None, result=None) -> None:
-=======
-    def write_result(self, output: str = None, result: "Result" = None) -> None:
->>>>>>> effedef Use State classes in rest of package
         """write the result to the output file
 
         Args:
@@ -148,19 +99,7 @@
             from .results import Result  # @Reimport
 
             assert isinstance(result, Result)
-<<<<<<< HEAD
-<<<<<<< Upstream, based on main
-<<<<<<< Upstream, based on main
-        result.to_file(output)
-=======
         result.write_to_file(output)
->>>>>>> effedef Use State classes in rest of package
-=======
-        result.to_file(output)
->>>>>>> 5b3d6ac More restructuring
-=======
-        result.to_file(output)
->>>>>>> 6d43aa57
 
     @classmethod
     def _prepare_argparser(cls, name: Optional[str] = None) -> argparse.ArgumentParser:
@@ -262,7 +201,7 @@
 
         # write the results (if output file was specified)
         if mdl.output:
-            mdl.write_result(output=None, result_data=result)
+            mdl.write_result(output=None, result=result)
 
         return result
 
@@ -375,15 +314,8 @@
 
 
 def run_function_with_cmd_args(
-<<<<<<< Upstream, based on main
-<<<<<<< Upstream, based on main
     func: Callable, args: Optional[Sequence[str]] = None, *, name: Optional[str] = None
-=======
-    func: Callable, args: Optional[Sequence[str]] = None, name: Optional[str] = None
-<<<<<<< HEAD
->>>>>>> 0c7ab76 Rebased to current main branch
 ) -> "Result":
-<<<<<<< Upstream, based on main
     """create model from a function and obtain parameters from command line
 
     Args:
@@ -398,27 +330,12 @@
         :class:`ModelBase`: An instance of a subclass of ModelBase encompassing `func`
 
     """
-=======
->>>>>>> 0c7ab76 Rebased to current main branch
-=======
-    func: Callable, args: Sequence[str] = None, name: str = None
-) -> "Result":
->>>>>>> 60bd818 Added many tests and adjusted code
-    """create model from a function and obtain parameters from command line"""
-    model_class = make_model_class(func)
-<<<<<<< Upstream, based on main
-=======
-) -> "Result":
-    """create model from a function and obtain parameters from command line"""
-    model_class = make_model_class(func)
->>>>>>> 6d43aa57
-    return model_class.run_from_command_line(args, name=name)
+    return make_model_class(func).run_from_command_line(args, name=name)
 
 
 def run_script(script_path: str, model_args: Sequence[str]) -> "Result":
     """helper function that runs a model script
 
-<<<<<<< HEAD
     The function detects models automatically by trying several methods until one yields
     a unique model to run:
 
@@ -428,8 +345,6 @@
     * A model class if there is exactly one (throw error if there are many)
     * A function if there is exactly one (throw error if there are many)
 
-=======
->>>>>>> 6d43aa57
     Args:
         script_path (str):
             Path to the script that contains the model definition
@@ -439,10 +354,7 @@
     Returns:
         :class:`~modelrunner.result.Result`: The result of the run
     """
-<<<<<<< HEAD
     global _DEFAULT_MODEL
-=======
->>>>>>> 6d43aa57
     logger = logging.getLogger("modelrunner")
 
     # load the script as a module
@@ -453,7 +365,6 @@
     model_code = importlib.util.module_from_spec(spec)
     spec.loader.exec_module(model_code)  # type: ignore
 
-<<<<<<< HEAD
     # check whether a default model was set
     if (
         isinstance(_DEFAULT_MODEL, ModelBase)
@@ -466,8 +377,6 @@
             _DEFAULT_MODEL, args=model_args, name=filename
         )
 
-=======
->>>>>>> 6d43aa57
     # find all functions in the module
     logger.debug("Search for models in script")
     candidate_instance, candidate_classes, candidate_funcs = {}, {}, {}
@@ -480,15 +389,12 @@
         elif inspect.isfunction(member):
             candidate_funcs[name] = member
 
-<<<<<<< HEAD
     # run `main` function if there is one
     if "main" in candidate_funcs:
         func = candidate_funcs["main"]
         return run_function_with_cmd_args(func, args=model_args, name=filename)
 
     # search for instances, classes, and functions and run them if choice is unique
-=======
->>>>>>> 6d43aa57
     if len(candidate_instance) == 1:
         # there is a single instance of a model => use this
         _, obj = candidate_instance.popitem()
@@ -511,7 +417,6 @@
         names = ", ".join(sorted(candidate_classes.keys()))
         raise RuntimeError(f"Found multiple model classes: {names}")
 
-<<<<<<< HEAD
     elif len(candidate_funcs) == 1:
         # there is a single function of a model => use this
         _, func = candidate_funcs.popitem()
@@ -522,85 +427,6 @@
         # there are multiple functions and we do not know which one to run
         names = ", ".join(sorted(candidate_funcs.keys()))
         raise RuntimeError(f"Found many function, but no 'main' function: {names}")
-=======
-    return model_class.from_command_line(args, name=name)
-
-
-def run_script(script_path: str, model_args: Sequence[str]) -> "Result":
-    """helper function that runs a model script
-
-    Args:
-        script_path (str):
-            Path to the script that contains the model definition
-        model_args (sequence):
-            Additional arugments that define how the model is run
-
-    Returns:
-        :class:`~modelrunner.result.Result`: The result of the run
-    """
-    logger = logging.getLogger("modelrunner")
-
-    # load the script as a module
-    filename = os.path.basename(script_path)
-    spec = importlib.util.spec_from_file_location("model_code", script_path)
-    if spec is None:
-        raise IOError(f"Could not find job script `{script_path}`")
-    model_code = importlib.util.module_from_spec(spec)
-    spec.loader.exec_module(model_code)  # type: ignore
-
-    # find all functions in the module
-    logger.debug("Search for models in script")
-    candidate_instance, candidate_classes, candidate_funcs = {}, {}, {}
-    for name, member in inspect.getmembers(model_code):
-        if isinstance(member, ModelBase):
-            candidate_instance[name] = member
-        elif inspect.isclass(member):
-            if issubclass(member, ModelBase) and member is not ModelBase:
-                candidate_classes[name] = member
-        elif inspect.isfunction(member):
-            candidate_funcs[name] = member
-
-    if len(candidate_instance) == 1:
-        # there is a single instance of a model => use this
-        _, obj = candidate_instance.popitem()
-        logger.info("Run model instance `%s`", obj.__class__.__name__)
-        return obj.from_command_line(model_args, name=filename)
-
-    elif len(candidate_instance) > 1:
-        # there are multiple instance => we do not know which one do use
-        names = ", ".join(sorted(candidate_instance.keys()))
-        raise RuntimeError(f"Found multiple model instances: {names}")
-
-    elif len(candidate_classes) == 1:
-        # there is a single class of a model => use this
-        _, cls = candidate_classes.popitem()
-        logger.info("Run model class `%s`", cls.__name__)
-        return cls.from_command_line(model_args, name=filename)
-
-    elif len(candidate_classes) > 1:
-        # there are multiple instance => we do not know which one do use
-        names = ", ".join(sorted(candidate_classes.keys()))
-        raise RuntimeError(f"Found multiple model classes: {names}")
-
-=======
->>>>>>> 6d43aa57
-    elif len(candidate_funcs) == 1 or "main" in candidate_funcs:
-        # there is a single function of a model => use this
-        if "main" in candidate_funcs:
-            func = candidate_funcs["main"]
-            logger.info("Run model function named `main`")
-        else:
-            _, func = candidate_funcs.popitem()
-            logger.info("Run model function named `%s`", func.__name__)
-        return run_function_with_cmd_args(func, args=model_args, name=filename)
-
-    elif len(candidate_funcs) > 1:
-        names = ", ".join(sorted(candidate_funcs.keys()))
-        raise RuntimeError(f"Found many function, but no 'main' function: {name}")
-<<<<<<< HEAD
->>>>>>> 60bd818 Added many tests and adjusted code
-=======
->>>>>>> 6d43aa57
 
     else:
         # we could not find any useful objects
