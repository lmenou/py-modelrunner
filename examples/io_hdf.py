--- conflicted
+++ resolved
@@ -21,17 +21,5 @@
     result.to_file("test.hdf")
 
     # write result from file
-<<<<<<< HEAD
-<<<<<<< Upstream, based on main
-<<<<<<< Upstream, based on main
     read = Result.from_file("test.hdf")
-=======
-    read = Result.from_hdf("test.hdf")
->>>>>>> effedef Use State classes in rest of package
-=======
-    read = Result.from_file("test.hdf")
->>>>>>> 5b3d6ac More restructuring
-=======
-    read = Result.from_file("test.hdf")
->>>>>>> 6d43aa57
     print(read.parameters, "–– start + [0..length-1] =", read.state)